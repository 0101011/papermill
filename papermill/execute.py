--- conflicted
+++ resolved
@@ -76,25 +76,6 @@
         'environment_variables'] = _fetch_environment_variables()
     nb.metadata.papermill['output_path'] = output
 
-<<<<<<< HEAD
-    # Execute the Notebook.
-    t0 = datetime.datetime.utcnow()
-    processor = PapermillExecutePreprocessor(
-        timeout=None,
-        startup_timeout=start_timeout,
-        kernel_name=kernel_name or nb.metadata.kernelspec.name, )
-    processor.progress_bar = progress_bar and not no_tqdm
-    processor.log_output = log_output
-
-    processor.preprocess(nb, {})
-    t1 = datetime.datetime.utcnow()
-
-    nb.metadata.papermill['start_time'] = t0.isoformat()
-    nb.metadata.papermill['end_time'] = t1.isoformat()
-    nb.metadata.papermill['duration'] = (t1 - t0).total_seconds()
-    nb.metadata.papermill['exception'] = any(
-        [cell.metadata.papermill.get('exception') for cell in nb.cells])
-=======
     if not prepare_only:
         # Execute the Notebook.
         _execute_parameterized_notebook(nb,
@@ -102,7 +83,6 @@
                                         progress_bar,
                                         log_output,
                                         start_timeout)
->>>>>>> 659dd60f
 
     # Write final Notebook to disk.
     write_ipynb(nb, output)
@@ -156,7 +136,7 @@
         start_timeout (int): Duration to wait for kernel start-up.
     """
     t0 = datetime.datetime.utcnow()
-    processor = ExecutePreprocessor(
+    processor = PapermillExecutePreprocessor(
         timeout=None,
         startup_timeout=start_timeout,
         kernel_name=kernel_name or nb.metadata.kernelspec.name, )
